##############################################################################
# Institute for the Design of Advanced Energy Systems Process Systems
# Engineering Framework (IDAES PSE Framework) Copyright (c) 2018-2019, by the
# software owners: The Regents of the University of California, through
# Lawrence Berkeley National Laboratory,  National Technology & Engineering
# Solutions of Sandia, LLC, Carnegie Mellon University, West Virginia
# University Research Corporation, et al. All rights reserved.
#
# Please see the files COPYRIGHT.txt and LICENSE.txt for full copyright and
# license information, respectively. Both files are also available online
# at the URL "https://github.com/IDAES/idaes-pse".
##############################################################################
"""
Tests for ControlVolumeBlockData.

Author: Andrew Lee
"""
import inspect
import pytest
from pyomo.environ import ConcreteModel, Block, Set
from pyomo.common.config import ConfigBlock, ConfigValue
from idaes.core import (ControlVolumeBlockData, CONFIG_Template,
                        MaterialBalanceType, EnergyBalanceType,
                        MomentumBalanceType, FlowDirection,
                        declare_process_block_class,
                        FlowsheetBlockData, UnitModelBlockData, useDefault,
                        PhysicalParameterBlock, ReactionParameterBlock,
                        MaterialFlowBasis, StateBlock, StateBlockData,
                        ReactionBlockBase, ReactionBlockDataBase)
from idaes.core.util.exceptions import (ConfigurationError, DynamicError,
                                        PropertyPackageError, BurntToast)


# -----------------------------------------------------------------------------
# Test Enumerators for balance type options
def test_material_balance_type():
    assert len(MaterialBalanceType) == 5

    # Test that error is raised when given non-member
    with pytest.raises(AttributeError):
        MaterialBalanceType.foo


def test_energy_balance_type():
    assert len(EnergyBalanceType) == 5

    # Test that error is raised when given non-member
    with pytest.raises(AttributeError):
        EnergyBalanceType.foo


def test_momentum_balance_type():
    assert len(MomentumBalanceType) == 5

    # Test that error is raised when given non-member
    with pytest.raises(AttributeError):
        MomentumBalanceType.foo


def testflow_direction():
    assert len(FlowDirection) == 2

    # Test that error is raised when given non-member
    with pytest.raises(AttributeError):
        FlowDirection.foo


# -----------------------------------------------------------------------------
# Test CONFIG_Template
def test_CONFIG_Template():
    c = CONFIG_Template()

    assert len(c) == 17

    for i in c:
        if i == "dynamic":
            assert c[i] == useDefault
        elif i == "material_balance_type":
            assert c[i] == MaterialBalanceType.componentPhase
        elif i == "energy_balance_type":
            assert c[i] == EnergyBalanceType.enthalpyTotal
        elif i == "momentum_balance_type":
            assert c[i] == MomentumBalanceType.pressureTotal
        elif i == "property_package":
            assert c[i] == useDefault
        elif i == "reaction_package":
            assert c[i] is None
        elif i in ["property_package_args", "reaction_package_args"]:
            assert isinstance(c[i], ConfigBlock)
            assert len(c[i]) == 0
        else:
            assert c[i] is False


def test_CONFIG_Template_validation_general():
    # No config argument takes a string, float/int or list
    c = CONFIG_Template()

    for i in c:
        with pytest.raises(ValueError):
            c[i] = "foo"
        with pytest.raises(ValueError):
            c[i] = 10.0
        with pytest.raises(ValueError):
            c[i] = [1, 2]


def test_CONFIG_Template_true_false():
    # Check arguments that accept True/False as values
    c = CONFIG_Template()

    for i in c:
        if i not in ["material_balance_type", "energy_balance_type",
                     "momentum_balance_type", "property_package",
                     "reaction_package", "property_package_args",
                     "reaction_package_args"]:
            c[i] = True
            c[i] = False


def test_CONFIG_Template_material_balance_type():
    c = CONFIG_Template()

    for i in MaterialBalanceType:
        c["material_balance_type"] = i


def test_CONFIG_Template_energy_balance_type():
    c = CONFIG_Template()

    for i in EnergyBalanceType:
        c["energy_balance_type"] = i


def test_CONFIG_Template_momentum_balance_type():
    c = CONFIG_Template()

    for i in MomentumBalanceType:
        c["momentum_balance_type"] = i


# -----------------------------------------------------------------------------
# Mockup classes for testing
@declare_process_block_class("Flowsheet")
class _Flowsheet(FlowsheetBlockData):
    def build(self):
        super(_Flowsheet, self).build()


@declare_process_block_class("Unit")
class _UnitData(UnitModelBlockData):
    CONFIG = UnitModelBlockData.CONFIG()
    CONFIG.declare("property_package",
                   ConfigValue(default=None))
    CONFIG.declare("property_package_args",
                   ConfigValue(default={}))

    def build(self):
        super(_UnitData, self).build()


# -----------------------------------------------------------------------------
# Testing ControlVolumeBlockData
@declare_process_block_class("CVFrame")
class CVFrameData(ControlVolumeBlockData):
    def build(self):
        super(ControlVolumeBlockData, self).build()


def test_config_block():
    cv = CVFrame(concrete=True)

    assert len(cv.config) == 7
    assert cv.config.dynamic == useDefault
    assert cv.config.has_holdup is useDefault
    assert cv.config.property_package == useDefault
    assert isinstance(cv.config.property_package_args, ConfigBlock)
    assert len(cv.config.property_package_args) == 0
    assert cv.config.reaction_package is None
    assert isinstance(cv.config.reaction_package_args, ConfigBlock)
    assert len(cv.config.reaction_package_args) == 0
    assert cv.config.auto_construct is False


# -----------------------------------------------------------------------------
# Test _setup_dynamics
def test_setup_dynamics_use_parent_value():
    # Test that dynamic = None works correctly
    m = ConcreteModel()
    m.fs = Flowsheet(default={"dynamic": False})
    m.fs.u = Unit(default={"dynamic": False})
    m.fs.u.cv = CVFrame()

    m.fs.u.cv._setup_dynamics()

    assert m.fs.u.cv.config.dynamic is False
    assert m.fs.u.cv.config.has_holdup is False


def test_setup_dynamics_use_parent_value_fail_no_dynamic():
    # Test that default falls back to flowsheet
    fs = Flowsheet(default={"dynamic": False}, concrete=True)

    # Create a Block (with no dynamic attribute)
    fs.b = Block()
    fs.b.cv = CVFrame()
    fs.b.cv._setup_dynamics()

    assert fs.b.cv.config.dynamic is False


def test_setup_dynamics_dynamic_in_ss():
    # Test that dynamic = None works correctly
    fs = Flowsheet(default={"dynamic": False}, concrete=True)

    # Create a Block (with no dynamic attribute)
    fs.b = Block()
    # Add a time attribute to make sure the correct failure triggers
    fs.b.time_ref = Set(initialize=[0])

    fs.b.cv = CVFrame(default={"dynamic": True, "has_holdup": True})

    # _setup_dynamics should return DynamicError
    with pytest.raises(DynamicError):
        fs.b.cv._setup_dynamics()


def test_setup_dynamics_dynamic_holdup_inconsistent():
    # Test that dynamic = None works correctly
    fs = Flowsheet(default={"dynamic": True}, concrete=True)

    # Create a Block (with no dynamic attribute)
    fs.b = Block()
    # Add a time attribute to make sure the correct failure triggers
    fs.b.time_ref = Set(initialize=[0])

    fs.b.cv = CVFrame(default={"dynamic": True, "has_holdup": False})

    # _setup_dynamics should return ConfigurationError
    with pytest.raises(ConfigurationError):
        fs.b.cv._setup_dynamics()


# -----------------------------------------------------------------------------
# Test _get_property_package
@declare_process_block_class("PropertyParameterBlock")
class _PropertyParameterBlock(PhysicalParameterBlock):
    def build(self):
        super(_PropertyParameterBlock, self).build()

        frm = inspect.stack()[1]
        self._package_module = inspect.getmodule(frm[0])

        self.phase_list = Set(initialize=["p1", "p2"])
        self.component_list = Set(initialize=["c1", "c2"])


def test_get_property_package_set():
    m = ConcreteModel()
    m.pp = PropertyParameterBlock()
    m.cv = CVFrame(default={"property_package": m.pp})
    m.cv._get_property_package()


def test_get_property_package_default_args():
    m = ConcreteModel()
    m.pp = PropertyParameterBlock(
                default={"default_arguments": {"test": "foo"}})
    m.cv = CVFrame(default={"property_package": m.pp})
    m.cv._get_property_package()

    assert m.cv.config.property_package_args["test"] == "foo"


def test_get_reaction_package_module_combine_args():
    # Test that local and default args combine correctly
    m = ConcreteModel()
    m.pp = PropertyParameterBlock(
            default={"default_arguments": {"test1": "foo",
                                           "test2": "bar"}})
    m.cv = CVFrame(default={"property_package": m.pp,
                            "property_package_args": {"test2": "baz",
                                                      "test3": "bar"}})
    m.cv._get_property_package()

    assert m.cv.config.property_package_args["test1"] == "foo"
    assert m.cv.config.property_package_args["test2"] == "baz"
    assert m.cv.config.property_package_args["test3"] == "bar"


# -----------------------------------------------------------------------------
# Test _get_default_prop_pack
def test_get_default_prop_pack_works():
    m = ConcreteModel()
    m.fs = Flowsheet()
    m.fs.pp = PropertyParameterBlock()
    m.fs.config.default_property_package = m.fs.pp

    m.fs.cv = CVFrame()
    assert m.fs.cv._get_default_prop_pack() == m.fs.pp


# TODO : should test more failure modes
def test_get_default_prop_pack_no_default():
    m = ConcreteModel()
    m.fs = Flowsheet()

    m.fs.cv = CVFrame()
    with pytest.raises(ConfigurationError):
        m.fs.cv._get_default_prop_pack()


def test_get_property_package_call_to_get_default_prop_pack():
    m = ConcreteModel()
    m.fs = Flowsheet()
    m.fs.pp = PropertyParameterBlock()
    m.fs.config.default_property_package = m.fs.pp

    m.fs.cv = CVFrame()
    m.fs.cv._get_property_package()
    assert m.fs.cv.config.property_package == m.fs.pp


# -----------------------------------------------------------------------------
# Test _get_indexing_sets
<<<<<<< HEAD
=======
def test_get_indexing_sets():
    m = ConcreteModel()
    m.pp = PropertyParameterBlock()
    m.cv = CVFrame(default={"property_package": m.pp})
    m.cv._get_property_package()
    m.cv._get_indexing_sets()

    assert hasattr(m.cv, "phase_list_ref")


>>>>>>> a642cb19
def test_get_indexing_sets_missing_phase_list():
    m = ConcreteModel()
    m.pp = PropertyParameterBlock()
    m.pp.del_component(m.pp.phase_list)
    m.cv = CVFrame(default={"property_package": m.pp})
    m.cv._get_property_package()

    with pytest.raises(PropertyPackageError):
        m.cv._get_indexing_sets()


def test_get_indexing_sets_missing_component_list():
    m = ConcreteModel()
    m.pp = PropertyParameterBlock()
    m.pp.del_component(m.pp.component_list)
    m.cv = CVFrame(default={"property_package": m.pp})
    m.cv._get_property_package()

    with pytest.raises(PropertyPackageError):
        m.cv._get_indexing_sets()


# Test _get_reaction_package
def test_get_reaction_package_none():
    m = ConcreteModel()
    m.r = CVFrame()

    m.r._get_reaction_package()

    assert hasattr(m.r, "reaction_module") is False


@declare_process_block_class("ReactionParameterTestBlock")
class _ReactionParameterBlock(ReactionParameterBlock):
    def build(self):
        super(ReactionParameterBlock, self).build()

        frm = inspect.stack()[1]
        self._package_module = inspect.getmodule(frm[0])


def test_get_reaction_package_module():
    m = ConcreteModel()
    m.rp = ReactionParameterTestBlock(
                default={"default_arguments": {"test": "foo"}})
    m.cv = CVFrame(default={"reaction_package": m.rp})

    m.cv._get_reaction_package()

    assert m.cv.config.reaction_package == m.rp
    assert m.cv.config.reaction_package_args["test"] == "foo"


def test_get_reaction_package_module_default_args():
    # Test that local and default args combine correctly
    m = ConcreteModel()
    m.rp = ReactionParameterTestBlock(
            default={"default_arguments": {"test1": "foo",
                                           "test2": "bar"}})
    m.cv = CVFrame(default={"reaction_package": m.rp,
                            "reaction_package_args": {"test2": "baz",
                                                      "test3": "bar"}})

    m.cv._get_reaction_package()

    assert m.cv.config.reaction_package_args["test1"] == "foo"
    assert m.cv.config.reaction_package_args["test2"] == "baz"
    assert m.cv.config.reaction_package_args["test3"] == "bar"


# -----------------------------------------------------------------------------
# Test build and auto_construct methods
def test_build():
    m = ConcreteModel()
    m.fs = Flowsheet()
    m.fs.pp = PropertyParameterBlock()
    m.fs.cv = CVFrame(default={"property_package": m.fs.pp})

    super(CVFrameData, m.fs.cv).build()


def test_add_geometry():
    m = ConcreteModel()
    m.fs = Flowsheet()
    m.fs.cv = CVFrame()

    with pytest.raises(NotImplementedError):
        m.fs.cv.add_geometry()


def test_auto_construct():
    m = ConcreteModel()
    m.fs = Flowsheet()
    m.fs.pp = PropertyParameterBlock()
    m.fs.cv = CVFrame(default={"property_package": m.fs.pp,
                               "auto_construct": True})

    with pytest.raises(NotImplementedError):
        super(CVFrameData, m.fs.cv).build()


# -----------------------------------------------------------------------------
# Test NotImplementedErrors for all property and balance type methods
def test_add_state_blocks():
    m = ConcreteModel()
    m.cv = CVFrame()

    with pytest.raises(NotImplementedError):
        m.cv.add_state_blocks()


def test_add_reaction_blocks():
    m = ConcreteModel()
    m.cv = CVFrame()

    with pytest.raises(NotImplementedError):
        m.cv.add_reaction_blocks()


def test_add_material_balances():
    m = ConcreteModel()
    m.cv = CVFrame()

    for t in MaterialBalanceType:
        if t == MaterialBalanceType.none:
            assert m.cv.add_material_balances(t) is None
        else:
            with pytest.raises(NotImplementedError):
                m.cv.add_material_balances(t)


def test_add_energy_balances():
    m = ConcreteModel()
    m.cv = CVFrame()

    for t in EnergyBalanceType:
        if t == EnergyBalanceType.none:
            assert m.cv.add_energy_balances(t) is None
        else:
            with pytest.raises(NotImplementedError):
                m.cv.add_energy_balances(t)


def test_add_momentum_balances():
    m = ConcreteModel()
    m.cv = CVFrame()

    for t in MomentumBalanceType:
        if t == MomentumBalanceType.none:
            assert m.cv.add_momentum_balances(t) is None
        else:
            with pytest.raises(NotImplementedError):
                m.cv.add_momentum_balances(t)<|MERGE_RESOLUTION|>--- conflicted
+++ resolved
@@ -323,19 +323,6 @@
 
 # -----------------------------------------------------------------------------
 # Test _get_indexing_sets
-<<<<<<< HEAD
-=======
-def test_get_indexing_sets():
-    m = ConcreteModel()
-    m.pp = PropertyParameterBlock()
-    m.cv = CVFrame(default={"property_package": m.pp})
-    m.cv._get_property_package()
-    m.cv._get_indexing_sets()
-
-    assert hasattr(m.cv, "phase_list_ref")
-
-
->>>>>>> a642cb19
 def test_get_indexing_sets_missing_phase_list():
     m = ConcreteModel()
     m.pp = PropertyParameterBlock()
@@ -358,6 +345,7 @@
         m.cv._get_indexing_sets()
 
 
+# -----------------------------------------------------------------------------
 # Test _get_reaction_package
 def test_get_reaction_package_none():
     m = ConcreteModel()
