##############################################################################
# Institute for the Design of Advanced Energy Systems Process Systems
# Engineering Framework (IDAES PSE Framework) Copyright (c) 2018-2020, by the
# software owners: The Regents of the University of California, through
# Lawrence Berkeley National Laboratory,  National Technology & Engineering
# Solutions of Sandia, LLC, Carnegie Mellon University, West Virginia
# University Research Corporation, et al. All rights reserved.
#
# Please see the files COPYRIGHT.txt and LICENSE.txt for full copyright and
# license information, respectively. Both files are also available online
# at the URL "https://github.com/IDAES/idaes-pse".
##############################################################################
"""
Base class for control volumes.
"""
__author__ = "Andrew Lee"

# Import Pyomo libraries
from pyomo.environ import Constraint, Reals, units as pyunits, Var, value
from pyomo.dae import DerivativeVar

# Import IDAES cores
from idaes.core import (
    declare_process_block_class,
    ControlVolumeBlockData,
    FlowDirection,
    MaterialFlowBasis,
    MaterialBalanceType
)
from idaes.core.util.exceptions import (
    BalanceTypeNotSupportedError,
    BurntToast,
    ConfigurationError,
    PropertyNotSupportedError
)
from idaes.core.util.tables import create_stream_table_dataframe
from idaes.core.util import scaling as iscale
import idaes.logger as idaeslog

_log = idaeslog.getLogger(__name__)

# TODO : Custom terms in material balances, other types of material balances
# TODO : Improve flexibility for get_material_flow_terms and associated


@declare_process_block_class("ControlVolume0DBlock", doc="""
    ControlVolume0DBlock is a specialized Pyomo block for IDAES non-discretized
    control volume blocks, and contains instances of ControlVolume0DBlockData.

    ControlVolume0DBlock should be used for any control volume with a defined
    volume and distinct inlets and outlets which does not require spatial
    discretization. This encompases most basic unit models used in process
    modeling.""")
class ControlVolume0DBlockData(ControlVolumeBlockData):
    """
    0-Dimensional (Non-Discretised) ControlVolume Class

    This class forms the core of all non-discretized IDAES models. It provides
    methods to build property and reaction blocks, and add mass, energy and
    momentum balances. The form of the terms used in these constraints is
    specified in the chosen property package.
    """

    def build(self):
        """
        Build method for ControlVolume0DBlock blocks.

        Returns:
            None
        """
        # Call build method from base class
        super(ControlVolume0DBlockData, self).build()

    def add_geometry(self):
        """
        Method to create volume Var in ControlVolume.

        Args:
            None

        Returns:
            None
        """
        units = self.config.property_package.get_metadata().get_derived_units

        self.volume = Var(self.flowsheet().config.time, initialize=1.0,
                          doc='Volume of material in control volume',
                          units=units('volume'))

    def add_state_blocks(self,
                         information_flow=FlowDirection.forward,
                         has_phase_equilibrium=None):
        """
        This method constructs the inlet and outlet state blocks for the
        control volume.

        Args:
            information_flow: a FlowDirection Enum indicating whether
                               information flows from inlet-to-outlet or
                               outlet-to-inlet
            has_phase_equilibrium: indicates whether equilibrium calculations
                                    will be required in state blocks
            package_arguments: dict-like object of arguments to be passed to
                                state blocks as construction arguments
        Returns:
            None
        """
        if has_phase_equilibrium is None:
            raise ConfigurationError(
                    "{} add_state_blocks method was not provided with a "
                    "has_phase_equilibrium argument.".format(self.name))
        elif has_phase_equilibrium not in [True, False]:
            raise ConfigurationError(
                    "{} add_state_blocks method was provided with an invalid "
                    "has_phase_equilibrium argument. Must be True or False"
                    .format(self.name))

        tmp_dict = dict(**self.config.property_package_args)
        tmp_dict["has_phase_equilibrium"] = has_phase_equilibrium
        # tmp_dict["parameters"] = self.config.property_package

        if information_flow == FlowDirection.forward:
            tmp_dict["defined_state"] = True
        elif information_flow == FlowDirection.backward:
            tmp_dict["defined_state"] = False
        else:
            raise ConfigurationError(
                    '{} invalid value for information_flow argument. '
                    'Valid values are FlowDirection.forward and '
                    'FlowDirection.backward'.format(self.name))

        self.properties_in = (
                self.config.property_package.build_state_block(
                        self.flowsheet().config.time,
                        doc="Material properties at inlet",
                        default=tmp_dict))

        # Reverse defined_state
        tmp_dict_2 = dict(**tmp_dict)
        tmp_dict_2["defined_state"] = not tmp_dict["defined_state"]

        self.properties_out = (
                self.config.property_package.build_state_block(
                        self.flowsheet().config.time,
                        doc="Material properties at outlet",
                        default=tmp_dict_2))

    def add_reaction_blocks(self, has_equilibrium=None):
        """
        This method constructs the reaction block for the control volume.

        Args:
            has_equilibrium: indicates whether equilibrium calculations
                              will be required in reaction block
            package_arguments: dict-like object of arguments to be passed to
                                reaction block as construction arguments

        Returns:
            None
        """
        if has_equilibrium is None:
            raise ConfigurationError(
                    "{} add_reaction_blocks method was not provided with a "
                    "has_equilibrium argument.".format(self.name))
        elif has_equilibrium not in [True, False]:
            raise ConfigurationError(
                    "{} add_reaction_blocks method was provided with an "
                    "invalid has_equilibrium argument. Must be True or False"
                    .format(self.name))

        tmp_dict = dict(**self.config.reaction_package_args)
        tmp_dict["state_block"] = self.properties_out
        tmp_dict["has_equilibrium"] = has_equilibrium

        self.reactions = (
                self.config.reaction_package.build_reaction_block(
                        self.flowsheet().config.time,
                        doc="Reaction properties in control volume",
                        default=tmp_dict))

    def _add_material_balance_common(self,
                                     balance_type,
                                     has_rate_reactions,
                                     has_equilibrium_reactions,
                                     has_phase_equilibrium,
                                     has_mass_transfer,
                                     custom_molar_term,
                                     custom_mass_term):
        # Get dynamic and holdup flags from config block
        dynamic = self.config.dynamic
        has_holdup = self.config.has_holdup

        component_list = self.properties_in.component_list
        phase_list = self.properties_in.phase_list
        pc_set = self.properties_in.phase_component_set

        # Check that reaction block exists if required
        if has_rate_reactions or has_equilibrium_reactions:
            try:
                rblock = self.reactions
            except AttributeError:
                raise ConfigurationError(
                        "{} does not contain a Reaction Block, but material "
                        "balances have been set to contain reaction terms. "
                        "Please construct a reaction block before adding "
                        "balance equations.".format(self.name))

        if has_equilibrium_reactions:
            # Check that reaction block is set to calculate equilibrium
            for t in self.flowsheet().config.time:
                if self.reactions[t].config.has_equilibrium is False:
                    raise ConfigurationError(
                            "{} material balance was set to include "
                            "equilibrium reactions, however the associated "
                            "ReactionBlock was not set to include equilibrium "
                            "constraints (has_equilibrium_reactions=False). "
                            "Please correct your configuration arguments."
                            .format(self.name))

        if has_phase_equilibrium:
            # Check that state blocks are set to calculate equilibrium
            for t in self.flowsheet().config.time:
                if not self.properties_out[t].config.has_phase_equilibrium:
                    raise ConfigurationError(
                            "{} material balance was set to include phase "
                            "equilibrium, however the associated outlet "
                            "StateBlock was not set to include equilibrium "
                            "constraints (has_phase_equilibrium=False). Please"
                            " correct your configuration arguments."
                            .format(self.name))
                if not self.properties_in[t].config.has_phase_equilibrium:
                    raise ConfigurationError(
                            "{} material balance was set to include phase "
                            "equilibrium, however the associated inlet "
                            "StateBlock was not set to include equilibrium "
                            "constraints (has_phase_equilibrium=False). Please"
                            " correct your configuration arguments."
                            .format(self.name))

        # Get units from property package
        units = self.config.property_package.get_metadata().get_derived_units

        if (self.properties_in[self.flowsheet().config.time.first()]
                .get_material_flow_basis() == MaterialFlowBasis.molar):
            flow_units = units("flow_mole")
        elif (self.properties_in[self.flowsheet().config.time.first()]
              .get_material_flow_basis() == MaterialFlowBasis.mass):
            flow_units = units("flow_mass")
        else:
            flow_units = None

        # Get units for accumulation term if required
        if self.config.dynamic:
            f_time_units = self.flowsheet().config.time_units
            if (f_time_units is None) ^ (units('time') is None):
                raise ConfigurationError(
                    "{} incompatible time unit specification between "
                    "flowsheet and property package. Either both must use "
                    "units, or neither.".format(self.name))

            if f_time_units is None:
                acc_units = None
            elif (self.properties_in[self.flowsheet().config.time.first()]
                  .get_material_flow_basis() == MaterialFlowBasis.molar):
                acc_units = units('amount')/f_time_units
            elif (self.properties_in[self.flowsheet().config.time.first()]
                  .get_material_flow_basis() == MaterialFlowBasis.mass):
                acc_units = units('mass')/f_time_units
            else:
                acc_units = None

        # Test for components that must exist prior to calling this method
        if has_holdup:
            if not hasattr(self, "volume"):
                raise ConfigurationError(
                        "{} control volume must have volume defined to have "
                        "holdup and/or rate reaction terms. Please call the "
                        "add_geometry method before adding balance equations."
                        .format(self.name))

        # Material holdup and accumulation
        if has_holdup:
            self.material_holdup = Var(self.flowsheet().config.time,
                                       pc_set,
                                       domain=Reals,
                                       initialize=1.0,
                                       doc="Material holdup in control volume",
                                       units=units('amount'))
        if dynamic:
            self.material_accumulation = DerivativeVar(
                    self.material_holdup,
                    wrt=self.flowsheet().config.time,
                    doc="Material accumulation in control volume",
                    units=acc_units)

        # Create material balance terms as required
        # Kinetic reaction generation
        if has_rate_reactions:
            if not hasattr(self.config.reaction_package, "rate_reaction_idx"):
                raise PropertyNotSupportedError(
                    "{} Reaction package does not contain a list of rate "
                    "reactions (rate_reaction_idx), thus does not support "
                    "rate-based reactions.".format(self.name))
            self.rate_reaction_generation = Var(
                        self.flowsheet().config.time,
                        pc_set,
                        domain=Reals,
                        initialize=0.0,
                        doc="Amount of component generated in "
                            "unit by kinetic reactions",
                        units=flow_units)

        # Equilibrium reaction generation
        if has_equilibrium_reactions:
            if not hasattr(self.config.reaction_package,
                           "equilibrium_reaction_idx"):
                raise PropertyNotSupportedError(
                    "{} Reaction package does not contain a list of "
                    "equilibrium reactions (equilibrium_reaction_idx), thus "
                    "does not support equilibrium-based reactions."
                    .format(self.name))
            self.equilibrium_reaction_generation = Var(
                self.flowsheet().config.time,
                pc_set,
                domain=Reals,
                initialize=0.0,
                doc="Amount of component generated in control volume "
                    "by equilibrium reactions",
                units=flow_units)

        # Inherent reaction generation
        if self.properties_out.include_inherent_reactions:
            if not hasattr(self.config.property_package,
                           "inherent_reaction_idx"):
                raise PropertyNotSupportedError(
                    "{} Property package does not contain a list of "
                    "inherent reactions (inherent_reaction_idx), but "
                    "include_inherent_reactions is True."
                    .format(self.name))
            self.inherent_reaction_generation = Var(
                self.flowsheet().config.time,
                pc_set,
                domain=Reals,
                initialize=0.0,
                doc="Amount of component generated in control volume "
                    "by inherent reactions",
                units=flow_units)

        # Phase equilibrium generation
        if has_phase_equilibrium and \
                balance_type == MaterialBalanceType.componentPhase:
            if not hasattr(self.config.property_package,
                           "phase_equilibrium_idx"):
                raise PropertyNotSupportedError(
                    "{} Property package does not contain a list of phase "
                    "equilibrium reactions (phase_equilibrium_idx), thus does "
                    "not support phase equilibrium.".format(self.name))
            self.phase_equilibrium_generation = Var(
                self.flowsheet().config.time,
                self.config.property_package.phase_equilibrium_idx,
                domain=Reals,
                initialize=0.0,
                doc="Amount of generation in control volume by phase equilibria",
                units=flow_units)

        # Material transfer term
        if has_mass_transfer:
            self.mass_transfer_term = Var(
                        self.flowsheet().config.time,
                        pc_set,
                        domain=Reals,
                        initialize=0.0,
                        doc="Component material transfer into unit",
                        units=flow_units)

        # Create rules to substitute material balance terms
        # Accumulation term
        def accumulation_term(b, t, p, j):
            return pyunits.convert(b.material_accumulation[t, p, j],
                                   to_units=flow_units) if dynamic else 0

        def kinetic_term(b, t, p, j):
            return (b.rate_reaction_generation[t, p, j] if has_rate_reactions
                    else 0)

        def equilibrium_term(b, t, p, j):
            return (b.equilibrium_reaction_generation[t, p, j]
                    if has_equilibrium_reactions else 0)

        def inherent_term(b, t, p, j):
            return (b.inherent_reaction_generation[t, p, j]
                    if b.properties_out.include_inherent_reactions else 0)

        def phase_equilibrium_term(b, t, p, j):
            if has_phase_equilibrium and \
                    balance_type == MaterialBalanceType.componentPhase:
                sd = {}
                for r in b.config.property_package.phase_equilibrium_idx:
                    if b.config.property_package.\
                            phase_equilibrium_list[r][0] == j:
                        if b.config.property_package.\
                                phase_equilibrium_list[r][1][0] == p:
                            sd[r] = 1
                        elif b.config.property_package.\
                                phase_equilibrium_list[r][1][1] == p:
                            sd[r] = -1
                        else:
                            sd[r] = 0
                    else:
                        sd[r] = 0

                return sum(b.phase_equilibrium_generation[t, r] * sd[r]
                           for r in b.config.property_package.
                           phase_equilibrium_idx)
            else:
                return 0

        def transfer_term(b, t, p, j):
            return (b.mass_transfer_term[t, p, j] if has_mass_transfer else 0)

        # TODO: Need to set material_holdup = 0 for non-present component-phase
        # pairs. Not ideal, but needed to close DoF. Is there a better way?

        # Material Holdup
        if has_holdup:
            if not hasattr(self, "phase_fraction"):
                self._add_phase_fractions()

            @self.Constraint(self.flowsheet().config.time,
                             pc_set,
                             doc="Material holdup calculations")
            def material_holdup_calculation(b, t, p, j):
                if (p, j) in pc_set:
                    return b.material_holdup[t, p, j] == (
                          b.volume[t]*self.phase_fraction[t, p] *
                          b.properties_out[t].get_material_density_terms(p, j))

        if has_rate_reactions:
            # Add extents of reaction and stoichiometric constraints
            self.rate_reaction_extent = Var(
                    self.flowsheet().config.time,
                    self.config.reaction_package.rate_reaction_idx,
                    domain=Reals,
                    initialize=0.0,
                    doc="Extent of kinetic reactions",
                    units=flow_units)

            @self.Constraint(self.flowsheet().config.time,
                             pc_set,
                             doc="Kinetic reaction stoichiometry constraint")
            def rate_reaction_stoichiometry_constraint(b, t, p, j):
                if (p, j) in pc_set:
                    rparam = rblock[t].params
                    return b.rate_reaction_generation[t, p, j] == (
                        sum(rparam.rate_reaction_stoichiometry[r, p, j] *
                            b.rate_reaction_extent[t, r]
                            for r in b.config.reaction_package.
                            rate_reaction_idx))
                else:
                    return Constraint.Skip

        if has_equilibrium_reactions:
            # Add extents of reaction and stoichiometric constraints
            self.equilibrium_reaction_extent = Var(
                    self.flowsheet().config.time,
                    self.config.reaction_package.equilibrium_reaction_idx,
                    domain=Reals,
                    initialize=0.0,
                    doc="Extent of equilibrium reactions",
                    units=flow_units)

            @self.Constraint(self.flowsheet().config.time,
                             pc_set,
                             doc="Equilibrium reaction stoichiometry")
            def equilibrium_reaction_stoichiometry_constraint(b, t, p, j):
                if (p, j) in pc_set:
                    return b.equilibrium_reaction_generation[t, p, j] == (
                            sum(rblock[t].params.
                                equilibrium_reaction_stoichiometry[r, p, j] *
                                b.equilibrium_reaction_extent[t, r]
                                for r in b.config.reaction_package.
                                equilibrium_reaction_idx))
                else:
                    return Constraint.Skip

        if self.properties_out.include_inherent_reactions:
            # Add extents of reaction and stoichiometric constraints
            self.inherent_reaction_extent = Var(
                    self.flowsheet().config.time,
                    self.config.property_package.inherent_reaction_idx,
                    domain=Reals,
                    initialize=0.0,
                    doc="Extent of inherent reactions",
                    units=flow_units)

            @self.Constraint(self.flowsheet().config.time,
                             pc_set,
                             doc="Inherent reaction stoichiometry")
            def inherent_reaction_stoichiometry_constraint(b, t, p, j):
                if (p, j) in pc_set:
                    return b.inherent_reaction_generation[t, p, j] == (
                            sum(b.properties_out[t].params.
                                inherent_reaction_stoichiometry[r, p, j] *
                                b.inherent_reaction_extent[t, r]
                                for r in b.config.property_package.
                                inherent_reaction_idx))
                else:
                    return Constraint.Skip

        # Add custom terms and material balances
        if balance_type == MaterialBalanceType.componentPhase:
            def user_term_mol(b, t, p, j):
                if custom_molar_term is not None:
                    flow_basis = b.properties_out[t].get_material_flow_basis()
                    if flow_basis == MaterialFlowBasis.molar:
                        return custom_molar_term(t, p, j)
                    elif flow_basis == MaterialFlowBasis.mass:
                        try:
                            return (custom_molar_term(t, p, j) *
                                    b.properties_out[t].mw_comp[j])
                        except AttributeError:
                            raise PropertyNotSupportedError(
                                "{} property package does not support "
                                "molecular weight (mw), which is required for "
                                "using custom terms in material balances."
                                .format(self.name))
                    else:
                        raise ConfigurationError(
                            "{} contained a custom_molar_term argument, but "
                            "the property package used an undefined basis "
                            "(MaterialFlowBasis.other). Custom terms can "
                            "only be used when the property package declares "
                            "a molar or mass flow basis.".format(self.name))
                else:
                    return 0

            def user_term_mass(b, t, p, j):
                if custom_mass_term is not None:
                    flow_basis = b.properties_out[t].get_material_flow_basis()
                    if flow_basis == MaterialFlowBasis.mass:
                        return custom_mass_term(t, p, j)
                    elif flow_basis == MaterialFlowBasis.molar:
                        try:
                            return (custom_mass_term(t, p, j) /
                                    b.properties_out[t].mw_comp[j])
                        except AttributeError:
                            raise PropertyNotSupportedError(
                                "{} property package does not support "
                                "molecular weight (mw), which is required for "
                                "using custom terms in material balances."
                                .format(self.name))
                    else:
                        raise ConfigurationError(
                            "{} contained a custom_mass_term argument, but "
                            "the property package used an undefined basis "
                            "(MaterialFlowBasis.other). Custom terms can "
                            "only be used when the property package declares "
                            "a molar or mass flow basis.".format(self.name))
                else:
                    return 0

            @self.Constraint(self.flowsheet().config.time,
                             pc_set,
                             doc="Material balances")
            def material_balances(b, t, p, j):
                if (p, j) in pc_set:
                    return accumulation_term(b, t, p, j) == (
                            b.properties_in[t].get_material_flow_terms(p, j) -
                            b.properties_out[t].get_material_flow_terms(p, j) +
                            kinetic_term(b, t, p, j) *
                            b._rxn_rate_conv(t, j, has_rate_reactions) +
                            equilibrium_term(b, t, p, j) +
                            inherent_term(b, t, p, j) +
                            phase_equilibrium_term(b, t, p, j) +
                            transfer_term(b, t, p, j) +
                            user_term_mol(b, t, p, j) +
                            user_term_mass(b, t, p, j))
                else:
                    return Constraint.Skip

        elif balance_type == MaterialBalanceType.componentTotal:
            def user_term_mol(b, t, j):
                if custom_molar_term is not None:
                    flow_basis = b.properties_out[t].get_material_flow_basis()
                    if flow_basis == MaterialFlowBasis.molar:
                        return custom_molar_term(t, j)
                    elif flow_basis == MaterialFlowBasis.mass:
                        try:
                            return (custom_molar_term(t, j) *
                                    b.properties_out[t].mw_comp[j])
                        except AttributeError:
                            raise PropertyNotSupportedError(
                                "{} property package does not support "
                                "molecular weight (mw), which is required for "
                                "using custom terms in material balances."
                                .format(self.name))
                    else:
                        raise ConfigurationError(
                            "{} contained a custom_molar_term argument, but "
                            "the property package used an undefined basis "
                            "(MaterialFlowBasis.other). Custom terms can "
                            "only be used when the property package declares "
                            "a molar or mass flow basis.".format(self.name))
                else:
                    return 0

            def user_term_mass(b, t, j):
                if custom_mass_term is not None:
                    flow_basis = b.properties_out[t].get_material_flow_basis()
                    if flow_basis == MaterialFlowBasis.mass:
                        return custom_mass_term(t, j)
                    elif flow_basis == MaterialFlowBasis.molar:
                        try:
                            return (custom_mass_term(t, j) /
                                    b.properties_out[t].mw_comp[j])
                        except AttributeError:
                            raise PropertyNotSupportedError(
                                "{} property package does not support "
                                "molecular weight (mw), which is required for "
                                "using custom terms in material balances."
                                .format(self.name))
                    else:
                        raise ConfigurationError(
                            "{} contained a custom_mass_term argument, but "
                            "the property package used an undefined basis "
                            "(MaterialFlowBasis.other). Custom terms can "
                            "only be used when the property package declares "
                            "a molar or mass flow basis.".format(self.name))
                else:
                    return 0

            @self.Constraint(self.flowsheet().config.time,
                             component_list,
                             doc="Material balances")
            def material_balances(b, t, j):
                cplist = []
                for p in phase_list:
                    if (p, j) in pc_set:
                        cplist.append(p)
                return (
                    sum(accumulation_term(b, t, p, j) for p in cplist) ==
                    sum(b.properties_in[t].get_material_flow_terms(p, j)
                        for p in cplist) -
                    sum(b.properties_out[t].get_material_flow_terms(p, j)
                        for p in cplist) +
                    sum(kinetic_term(b, t, p, j) for p in cplist) *
                    b._rxn_rate_conv(t, j, has_rate_reactions) +
                    sum(equilibrium_term(b, t, p, j) for p in cplist) +
                    sum(inherent_term(b, t, p, j) for p in cplist) +
                    sum(transfer_term(b, t, p, j) for p in cplist) +
                    user_term_mol(b, t, j) + user_term_mass(b, t, j))
        else:
            raise BurntToast()

        return self.material_balances

    def add_phase_component_balances(self,
                                     has_rate_reactions=False,
                                     has_equilibrium_reactions=False,
                                     has_phase_equilibrium=False,
                                     has_mass_transfer=False,
                                     custom_molar_term=None,
                                     custom_mass_term=None):
        """
        This method constructs a set of 0D material balances indexed by time,
        phase and component.

        Args:
            has_rate_reactions: whether default generation terms for rate
                    reactions should be included in material balances
            has_equilibrium_reactions: whether generation terms should for
                    chemical equilibrium reactions should be included in
                    material balances
            has_phase_equilibrium: whether generation terms should for phase
                    equilibrium behaviour should be included in material
                    balances
            has_mass_transfer: whether generic mass transfer terms should be
                    included in material balances
            custom_molar_term: a Pyomo Expression representing custom terms to
                    be included in material balances on a molar basis.
                    Expression must be indexed by time, phase list and
                    component list
            custom_mass_term: a Pyomo Expression representing custom terms to
                    be included in material balances on a mass basis.
                    Expression must be indexed by time, phase list and
                    component list

        Returns:
            Constraint object representing material balances
        """
        self._add_material_balance_common(
                balance_type=MaterialBalanceType.componentPhase,
                has_rate_reactions=has_rate_reactions,
                has_equilibrium_reactions=has_equilibrium_reactions,
                has_phase_equilibrium=has_phase_equilibrium,
                has_mass_transfer=has_mass_transfer,
                custom_molar_term=custom_molar_term,
                custom_mass_term=custom_mass_term)

        return self.material_balances

    def add_total_component_balances(self,
                                     has_rate_reactions=False,
                                     has_equilibrium_reactions=False,
                                     has_phase_equilibrium=False,
                                     has_mass_transfer=False,
                                     custom_molar_term=None,
                                     custom_mass_term=None):
        """
        This method constructs a set of 0D material balances indexed by time
        and component.

        Args:
            has_rate_reactions - whether default generation terms for rate
                    reactions should be included in material balances
            has_equilibrium_reactions - whether generation terms should for
                    chemical equilibrium reactions should be included in
                    material balances
            has_phase_equilibrium - whether generation terms should for phase
                    equilibrium behaviour should be included in material
                    balances
            has_mass_transfer - whether generic mass transfer terms should be
                    included in material balances
            custom_molar_term - a Pyomo Expression representing custom terms to
                    be included in material balances on a molar basis.
                    Expression must be indexed by time, phase list and
                    component list
            custom_mass_term - a Pyomo Expression representing custom terms to
                    be included in material balances on a mass basis.
                    Expression must be indexed by time, phase list and
                    component list

        Returns:
            Constraint object representing material balances
        """
        self._add_material_balance_common(
                balance_type=MaterialBalanceType.componentTotal,
                has_rate_reactions=has_rate_reactions,
                has_equilibrium_reactions=has_equilibrium_reactions,
                has_phase_equilibrium=has_phase_equilibrium,
                has_mass_transfer=has_mass_transfer,
                custom_molar_term=custom_molar_term,
                custom_mass_term=custom_mass_term)

        return self.material_balances

    def add_total_element_balances(self,
                                   has_rate_reactions=False,
                                   has_equilibrium_reactions=False,
                                   has_phase_equilibrium=False,
                                   has_mass_transfer=False,
                                   custom_elemental_term=None):
        """
        This method constructs a set of 0D element balances indexed by time.

        Args:
            has_rate_reactions - whether default generation terms for rate
                    reactions should be included in material balances
            has_equilibrium_reactions - whether generation terms should for
                    chemical equilibrium reactions should be included in
                    material balances
            has_phase_equilibrium - whether generation terms should for phase
                    equilibrium behaviour should be included in material
                    balances
            has_mass_transfer - whether generic mass transfer terms should be
                    included in material balances
            custom_elemental_term - a Pyomo Expression representing custom
                    terms to be included in material balances on a molar
                    elemental basis. Expression must be indexed by time and
                    element list

        Returns:
            Constraint object representing material balances
        """
        # Get dynamic and holdup flags from config block
        dynamic = self.config.dynamic
        has_holdup = self.config.has_holdup

        component_list = self.properties_in.component_list
        phase_list = self.properties_in.phase_list
        phase_component_set = self.properties_in.phase_component_set

        # Check that property package supports element balances
        if not hasattr(self.config.property_package, "element_list"):
            raise PropertyNotSupportedError(
                "{} property package provided does not contain a list of "
                "elements (element_list), and thus does not support "
                "elemental material balances. Please choose another type "
                "of material balance or a property package which supports "
                "elemental balances.")
        # Check for valid arguments to write total elemental balance
        if has_rate_reactions:
            raise ConfigurationError(
                "{} add_total_element_balances method provided with "
                "argument has_rate_reactions = True. Total element "
                "balances do not support rate based reactions, "
                "please correct your configuration arguments"
                .format(self.name))

        if has_equilibrium_reactions:
            raise ConfigurationError(
                "{} add_total_element_balances method provided with "
                "argument has_equilibrium_reactions = True. Total element "
                "balances do not support equilibrium based reactions, "
                "please correct your configuration arguments"
                .format(self.name))

        if has_phase_equilibrium:
            raise ConfigurationError(
                "{} add_total_element_balances method provided with "
                "argument has_phase_equilibrium = True. Total element "
                "balances do not support equilibrium based reactions, "
                "please correct your configuration arguments"
                .format(self.name))

        # Test for components that must exist prior to calling this method
        if has_holdup:
            if not hasattr(self, "volume"):
                raise ConfigurationError(
                        "{} control volume must have volume defined to have "
                        "holdup terms. Please call the "
                        "add_geometry method before adding balance equations."
                        .format(self.name))

        # Get units from property package
        units = self.config.property_package.get_metadata().get_derived_units

        # Get units for accumulation term if required
        if self.config.dynamic:
            f_time_units = self.flowsheet().config.time_units
            if (f_time_units is None) ^ (units('time') is None):
                raise ConfigurationError(
                    "{} incompatible time unit specification between "
                    "flowsheet and property package. Either both must use "
                    "units, or neither.".format(self.name))

            if f_time_units is None:
                acc_units = None
            else:
                acc_units = units('amount')/f_time_units

        # Identify linearly dependent elements
        # It is possible for there to be linearly dependent element balances
        # e.g. if a single species is the only source of two different elements
        linearly_dependent = []

        # Get a representative time point
        rtime = self.flowsheet().config.time.first()

        # For each component in the material, search for elements which are
        # unique to it
        for i in component_list:
            unique_elements = []
            for e in self.config.property_package.element_list:
                if self.properties_out[rtime].params.element_comp[i][e] != 0:
                    # Assume unique until shown otherwise
                    unique = True

                    for j in component_list:
                        if j == i:
                            continue

                        # If element appears in any other component, not unique
                        if self.properties_out[
                                rtime].params.element_comp[j][e] != 0:
                            unique = False

                    if unique:
                        unique_elements.append(e)

            # If more than 1 unique element, they are linearly dependent
            if len(unique_elements) > 1:
                # Add all but the first to the list of linearly dependent
                linearly_dependent.extend(unique_elements[1:])

        # Set indexing set for element balances
        if len(linearly_dependent) == 0:
            # No linearly depednet equations, so use full element list
            e_index = self.config.property_package.element_list
        else:
            # Otherwise, use only non-dependent elements, and log a message
            _log.info_low("{} detected linearly dependent element balance "
                          "equations. Element balances will NOT be written "
                          "for the following elements: {}"
                          .format(self.name, linearly_dependent))
            e_index = (self.config.property_package.element_list -
                       linearly_dependent)

        # Add Material Balance terms
        if has_holdup:
            self.element_holdup = Var(
                    self.flowsheet().config.time,
                    self.config.property_package.element_list,
                    domain=Reals,
                    initialize=1.0,
                    doc="Elemental holdup in control volume",
                    units=units('amount'))

        if dynamic:
            self.element_accumulation = DerivativeVar(
                    self.element_holdup,
                    wrt=self.flowsheet().config.time,
                    doc="Elemental accumulation in control volume",
                    units=acc_units)

        # Method to convert mass flow basis to mole flow basis
        def conv_factor(b, t, j):
            flow_basis = b.properties_out[t].get_material_flow_basis()
            if flow_basis == MaterialFlowBasis.molar:
                return 1
            elif flow_basis == MaterialFlowBasis.mass:
                return 1/b.properties_out[t].mw_comp[j]
            else:
                raise BalanceTypeNotSupportedError(
                    "{} property package MaterialFlowBasis == 'other'. Cannot "
                    "automatically generate elemental balances."
                    .format(self.name))

        @self.Expression(self.flowsheet().config.time,
                         phase_list,
                         self.config.property_package.element_list,
                         doc="Inlet elemental flow terms")
        def elemental_flow_in(b, t, p, e):
            return sum(conv_factor(b, t, j) *
                       b.properties_in[t].get_material_flow_terms(p, j) *
                       b.properties_out[t].params.element_comp[j][e]
                       for j in component_list)

        @self.Expression(self.flowsheet().config.time,
                         phase_list,
                         self.config.property_package.element_list,
                         doc="Outlet elemental flow terms")
        def elemental_flow_out(b, t, p, e):
            return sum(conv_factor(b, t, j) *
                       b.properties_out[t].get_material_flow_terms(p, j) *
                       b.properties_out[t].params.element_comp[j][e]
                       for j in component_list)

        # Create material balance terms as needed
        if has_mass_transfer:
            self.elemental_mass_transfer_term = Var(
                            self.flowsheet().config.time,
                            e_index,
                            domain=Reals,
                            initialize=0.0,
                            doc="Element material transfer into unit",
                            units=units('flow_mole'))

        # Create rules to substitute material balance terms
        # Accumulation term
        def accumulation_term(b, t, e):
            return pyunits.convert(
                b.element_accumulation[t, e],
                to_units=units('flow_mole'))if dynamic else 0

        # Mass transfer term
        def transfer_term(b, t, e):
            return (b.elemental_mass_transfer_term[t, e]
                    if has_mass_transfer else 0)

        # Custom term
        def user_term(t, e):
            if custom_elemental_term is not None:
                return custom_elemental_term(t, e)
            else:
                return 0

        # Element balances
        @self.Constraint(self.flowsheet().config.time,
                         e_index,
                         doc="Elemental material balances")
        def element_balances(b, t, e):
            return accumulation_term(b, t, e) == (
                        sum(b.elemental_flow_in[t, p, e]
                            for p in phase_list) -
                        sum(b.elemental_flow_out[t, p, e]
                            for p in phase_list) +
                        transfer_term(b, t, e) +
                        user_term(t, e))

        # Elemental Holdup
        if has_holdup:
            if not hasattr(self, "phase_fraction"):
                self._add_phase_fractions()

            @self.Constraint(self.flowsheet().config.time,
                             self.config.property_package.element_list,
                             doc="Elemental holdup calculation")
            def elemental_holdup_calculation(b, t, e):
                return b.element_holdup[t, e] == (
                    b.volume[t] *
                    sum(conv_factor(b, t, j)*b.phase_fraction[t, p] *
                        b.properties_out[t].get_material_density_terms(p, j) *
                        b.properties_out[t]
                        .params.element_comp[j][e]
                        for p, j in phase_component_set))

        return self.element_balances

    def add_total_material_balances(self, *args, **kwargs):
        raise BalanceTypeNotSupportedError(
                "{} OD control volumes do not support "
                "add_total_material_balances (yet)."
                .format(self.name))

    def add_total_enthalpy_balances(self,
                                    has_heat_of_reaction=False,
                                    has_heat_transfer=False,
                                    has_work_transfer=False,
                                    has_enthalpy_transfer=False,
                                    custom_term=None):
        """
        This method constructs a set of 0D enthalpy balances indexed by time
        and phase.

        Args:
            has_heat_of_reaction - whether terms for heat of reaction should
                    be included in enthalpy balance
            has_heat_transfer - whether terms for heat transfer should be
                    included in enthalpy balances
            has_work_transfer - whether terms for work transfer should be
                    included in enthalpy balances
            has_enthalpy_transfer - whether terms for enthalpy transfer due to
                    mass transfer should be included in enthalpy balance. This
                    should generally be the same as the has_mass_transfer
                    argument in the material balance methods
            custom_term - a Pyomo Expression representing custom terms to
                    be included in enthalpy balances.
                    Expression must be indexed by time and phase list

        Returns:
            Constraint object representing enthalpy balances
        """
        # Get dynamic and holdup flags from config block
        dynamic = self.config.dynamic
        has_holdup = self.config.has_holdup

        phase_list = self.properties_in.phase_list

        # Test for components that must exist prior to calling this method
        if has_holdup:
            if not hasattr(self, "volume"):
                raise ConfigurationError(
                        "{} control volume must have volume defined to have "
                        "holdup terms. Please call the "
                        "add_geometry method before adding balance equations."
                        .format(self.name))
        if has_heat_of_reaction:
            if not (hasattr(self, "rate_reaction_extent") or
                    hasattr(self, "equilibrium_reaction_extent")):
                raise ConfigurationError(
                        "{} extent of reaction terms must exist in order to "
                        "have heat of reaction terms. Please ensure that "
                        "add_material_balance (or equivalent) is called before"
                        " adding energy balances.".format(self.name))

        # Get units from property package
        units = self.config.property_package.get_metadata().get_derived_units

        # Get units for accumulation term if required
        if self.config.dynamic:
            f_time_units = self.flowsheet().config.time_units
            if (f_time_units is None) ^ (units('time') is None):
                raise ConfigurationError(
                    "{} incompatible time unit specification between "
                    "flowsheet and property package. Either both must use "
                    "units, or neither.".format(self.name))

            if f_time_units is None:
                acc_units = None
            else:
                acc_units = units('energy')/f_time_units

        # Create variables
        if has_holdup:
            self.energy_holdup = Var(
                        self.flowsheet().config.time,
                        phase_list,
                        domain=Reals,
                        initialize=1.0,
                        doc="Energy holdup in control volume",
                        units=units('energy'))

        if dynamic is True:
            self.energy_accumulation = DerivativeVar(
                        self.energy_holdup,
                        wrt=self.flowsheet().config.time,
                        doc="Energy accumulation in control volume",
                        units=acc_units)

        # Create energy balance terms as needed
        # Heat transfer term
        if has_heat_transfer:
            self.heat = Var(self.flowsheet().config.time,
                            domain=Reals,
                            initialize=0.0,
                            doc="Heat transferred into control volume",
                            units=units('power'))

        # Work transfer
        if has_work_transfer:
            self.work = Var(self.flowsheet().config.time,
                            domain=Reals,
                            initialize=0.0,
                            doc="Work transferred into control volume",
                            units=units('power'))

        # Enthalpy transfer
        if has_enthalpy_transfer:
            self.enthalpy_transfer = Var(
                self.flowsheet().config.time,
                domain=Reals,
                initialize=0.0,
                doc="Enthalpy transferred into control volume due to "
                    "mass transfer",
                units=units('power'))

        # Heat of Reaction
        if has_heat_of_reaction:
            @self.Expression(self.flowsheet().config.time,
                             doc="Heat of reaction term")
            def heat_of_reaction(b, t):
                if hasattr(self, "rate_reaction_extent"):
                    rate_heat = -sum(b.rate_reaction_extent[t, r] *
                                     b.reactions[t].dh_rxn[r]
                                     for r in self.config.reaction_package.
                                     rate_reaction_idx)
                else:
                    rate_heat = 0

                if hasattr(self, "equilibrium_reaction_extent"):
                    equil_heat = -sum(
                            b.equilibrium_reaction_extent[t, e] *
                            b.reactions[t].dh_rxn[e]
                            for e in self.config.reaction_package.
                            equilibrium_reaction_idx)
                else:
                    equil_heat = 0

                return rate_heat + equil_heat

        # Create rules to substitute energy balance terms
        # Accumulation term
        def accumulation_term(b, t, p):
            return (pyunits.convert(b.energy_accumulation[t, p],
                                    to_units=units('power'))
                    if dynamic else 0)

        def heat_term(b, t):
            return b.heat[t] if has_heat_transfer else 0

        def work_term(b, t):
            return b.work[t] if has_work_transfer else 0

        def enthalpy_transfer_term(b, t):
            return b.enthalpy_transfer[t] if has_enthalpy_transfer else 0

        def rxn_heat_term(b, t):
            return b.heat_of_reaction[t] if has_heat_of_reaction else 0

        # Custom term
        def user_term(t):
            if custom_term is not None:
                return custom_term(t)
            else:
                return 0

        # Energy balance equation
        @self.Constraint(self.flowsheet().config.time, doc="Energy balances")
        def enthalpy_balances(b, t):
            return sum(accumulation_term(b, t, p) for p in phase_list) == (
                sum(b.properties_in[t].get_enthalpy_flow_terms(p)
                    for p in phase_list) -
                sum(b.properties_out[t].get_enthalpy_flow_terms(p)
                    for p in phase_list) +
                heat_term(b, t) +
                work_term(b, t) +
                enthalpy_transfer_term(b, t) +
                rxn_heat_term(b, t) +
                user_term(t))

        # Energy Holdup
        if has_holdup:
            if not hasattr(self, "phase_fraction"):
                self._add_phase_fractions()

            @self.Constraint(self.flowsheet().config.time,
                             phase_list,
                             doc="Enthalpy holdup constraint")
            def energy_holdup_calculation(b, t, p):
                return b.energy_holdup[t, p] == (
                            b.volume[t]*self.phase_fraction[t, p] *
                            b.properties_out[t].get_energy_density_terms(p))

        return self.enthalpy_balances

    def add_phase_enthalpy_balances(self, *args, **kwargs):
        raise BalanceTypeNotSupportedError(
                "{} OD control volumes do not support "
                "add_phase_enthalpy_balances."
                .format(self.name))

    def add_phase_energy_balances(self, *args, **kwargs):
        raise BalanceTypeNotSupportedError(
                "{} OD control volumes do not support "
                "add_phase_energy_balances."
                .format(self.name))

    def add_total_energy_balances(self, *args, **kwargs):
        raise BalanceTypeNotSupportedError(
                "{} OD control volumes do not support "
                "add_total_energy_balances."
                .format(self.name))

    def add_total_pressure_balances(
            self, has_pressure_change=False, custom_term=None):
        """
        This method constructs a set of 0D pressure balances indexed by time.

        Args:
            has_pressure_change - whether terms for pressure change should be
                    included in enthalpy balances
            custom_term - a Pyomo Expression representing custom terms to
                    be included in pressure balances.
                    Expression must be indexed by time

        Returns:
            Constraint object representing pressure balances
        """
        # Get units from property package
        units = self.config.property_package.get_metadata().get_derived_units

        # Add Momentum Balance Variables as necessary
        if has_pressure_change:
            self.deltaP = Var(self.flowsheet().config.time,
                              domain=Reals,
                              initialize=0.0,
                              doc="Pressure difference across unit",
                              units=units("pressure"))

        # Create rules to substitute energy balance terms
        # Pressure change term
        def deltaP_term(b, t):
            return b.deltaP[t] if has_pressure_change else 0

        # Custom term
        def user_term(t):
            if custom_term is not None:
                return custom_term(t)
            else:
                return 0

        # Momentum balance equation
        @self.Constraint(self.flowsheet().config.time, doc='Momentum balance')
        def pressure_balance(b, t):
            return 0 == (
                b.properties_in[t].pressure
                - b.properties_out[t].pressure
                + deltaP_term(b, t)
                + user_term(t)
            )

        return self.pressure_balance

    def add_phase_pressure_balances(self, *args, **kwargs):
        raise BalanceTypeNotSupportedError(
                "{} OD control volumes do not support "
                "add_phase_pressure_balances."
                .format(self.name))

    def add_phase_momentum_balances(self, *args, **kwargs):
        raise BalanceTypeNotSupportedError(
                "{} OD control volumes do not support "
                "add_phase_momentum_balances."
                .format(self.name))

    def add_total_momentum_balances(self, *args, **kwargs):
        raise BalanceTypeNotSupportedError(
                "{} OD control volumes do not support "
                "add_total_momentum_balances."
                .format(self.name))

    def model_check(blk):
        """
        This method executes the model_check methods on the associated state
        blocks (if they exist). This method is generally called by a unit model
        as part of the unit's model_check method.

        Args:
            None

        Returns:
            None
        """
        # Try property block model check
        for t in blk.flowsheet().config.time:
            try:
                blk.properties_in[t].model_check()
            except AttributeError:
                _log.warning('{} ControlVolume inlet property block has no '
                             'model checks. To correct this, add a model_check'
                             ' method to the associated StateBlock class.'
                             .format(blk.name))
            try:
                blk.properties_out[t].model_check()
            except AttributeError:
                _log.warning('{} ControlVolume outlet property block has no '
                             'model checks. To correct this, add a '
                             'model_check method to the associated '
                             'StateBlock class.'.format(blk.name))

            try:
                blk.reactions[t].model_check()
            except AttributeError:
                _log.warning('{} ControlVolume outlet reaction block has no '
                             'model check. To correct this, add a '
                             'model_check method to the associated '
                             'ReactionBlock class.'.format(blk.name))

    def initialize(blk, state_args=None, outlvl=idaeslog.NOTSET, optarg=None,
                   solver=None, hold_state=True):
        '''
        Initialization routine for 0D control volume.

        Keyword Arguments:
            state_args : a dict of arguments to be passed to the property
                         package(s) to provide an initial state for
                         initialization (see documentation of the specific
                         property package) (default = {}).
            outlvl : sets output log level of initialization routine
            optarg : solver options dictionary object (default=None, use
                     default solver options)
            solver : str indicating which solver to use during
                     initialization (default = None)
            hold_state : flag indicating whether the initialization routine
                     should unfix any state variables fixed during
                     initialization, **default** - True. **Valid values:**
                     **True** - states variables are not unfixed, and a dict of
                     returned containing flags for which states were fixed
                     during initialization, **False** - state variables are
                     unfixed after initialization by calling the release_state
                     method.

        Returns:
            If hold_states is True, returns a dict containing flags for which
            states were fixed during initialization.
        '''
        # Get inlet state if not provided
        init_log = idaeslog.getInitLogger(
            blk.name, outlvl, tag="control_volume")
        if state_args is None:
            state_args = {}
            state_dict = (
                blk.properties_in[
                    blk.flowsheet().config.time.first()]
                .define_port_members())

            for k in state_dict.keys():
                if state_dict[k].is_indexed():
                    state_args[k] = {}
                    for m in state_dict[k].keys():
                        state_args[k][m] = state_dict[k][m].value
                else:
                    state_args[k] = state_dict[k].value

        # Initialize state blocks
        in_flags = blk.properties_in.initialize(
            outlvl=outlvl,
            optarg=optarg,
            solver=solver,
            hold_state=hold_state,
            state_args=state_args,
        )
        out_flags = blk.properties_out.initialize(
            outlvl=outlvl,
            optarg=optarg,
            solver=solver,
            hold_state=True,
            state_args=state_args,
        )
        try:
            # TODO: setting state_vars_fixed may not work for heterogeneous
            # systems where a second control volume is involved, as we cannot
            # assume those state vars are also fixed. For now, heterogeneous
            # reactions should ignore the state_vars_fixed argument and always
            # check their state_vars.
            blk.reactions.initialize(
                outlvl=outlvl,
                optarg=optarg,
                solver=solver,
                state_vars_fixed=True,
            )
        except AttributeError:
            pass

        # Unfix outlet properties
        blk.properties_out.release_state(
            flags=out_flags,
            outlvl=outlvl,
        )
        init_log.info('Initialization Complete')
        return in_flags

    def release_state(blk, flags, outlvl=idaeslog.NOTSET):
        '''
        Method to release state variables fixed during initialization.

        Keyword Arguments:
            flags : dict containing information of which state variables
                    were fixed during initialization, and should now be
                    unfixed. This dict is returned by initialize if
                    hold_state = True.
            outlvl : sets output level of logging

        Returns:
            None
        '''
        blk.properties_in.release_state(flags, outlvl=outlvl)

    def _add_phase_fractions(self):
        """
        This method constructs the phase_fraction variables for the control
        volume, and the associated constraint on the sum of phase_fractions
        == 1. For systems with only one phase, phase_fraction is created as a
        Pyomo Expression with a value of 1.

        Args:
            None

        Returns:
            None
        """
        phase_list = self.properties_in.phase_list
        if len(phase_list) > 1:
            self.phase_fraction = Var(
                            self.flowsheet().config.time,
                            phase_list,
                            initialize=1 / len(phase_list),
                            doc='Volume fraction of holdup by phase')

            @self.Constraint(self.flowsheet().config.time,
                             doc='Sum of phase fractions == 1')
            def sum_of_phase_fractions(self, t):
                return 1 == sum(self.phase_fraction[t, p]
                                for p in phase_list)
        else:
            @self.Expression(self.flowsheet().config.time,
                             phase_list,
                             doc='Volume fraction of holdup by phase')
            def phase_fraction(self, t, p):
                return 1

    def _rxn_rate_conv(b, t, j, has_rate_reactions):
        """
        Wrapper method for the _rxn_rate_conv method to hide the x argument
        required for 1D control volumes.
        """
        # Call the method in control_volume_base with x=None
        return super()._rxn_rate_conv(t, None, j, has_rate_reactions)

    def _get_performance_contents(self, time_point=0):
        """
        Collect all CV variables which are present to report.
        """
        var_dict = {}
        expr_dict = {}
        param_dict = {}

        phase_component_set = self.properties_in.phase_component_set
        phase_list = self.properties_in.phase_list

        time_only_vars = {"volume": "Volume",
                          "heat": "Heat Transfer",
                          "work": "Work Transfer",
                          "deltaP": "Pressure Change"}

        for v, n in time_only_vars.items():
            try:
                var_dict[n] = getattr(self, v)[time_point]
            except AttributeError:
                pass

        p_vars = {
            "phase_fraction": "Phase Fraction",
            "energy_holdup": "Energy Holdup",
            "energy_accumulation": "Energy Accumulation"}

        for v, n in p_vars.items():
            try:
                var_obj = getattr(self, v)
                for p in phase_list:
                    var_dict[f"{n} [{p}]"] = var_obj[time_point, p]
            except AttributeError:
                pass

        pc_vars = {
            "material_holdup": "Material Holdup",
            "material_accumulation": "Material Accumulation",
            "rate_reaction_generation": "Rate Reaction Generation",
            "equilibrium_reaction_generation":
                "Equilibrium Reaction Generation",
            "mass_transfer_term": "Mass Transfer Term"}

        for v, n in pc_vars.items():
            try:
                var_obj = getattr(self, v)
                for p, j in phase_component_set:
                    var_dict[f"{n} [{p}, {j}]"] = var_obj[time_point, p, j]
            except AttributeError:
                pass

        if hasattr(self, "rate_reaction_extent"):
            for r in self.config.reaction_package.rate_reaction_idx:
                var_dict[f"Rate Reaction Extent [{r}]"] = \
                    self.rate_reaction_extent[time_point, r]
        if hasattr(self, "equilibrium_reaction_extent"):
            for r in self.config.reaction_package.equilibrium_reaction_idx:
                var_dict[f"Equilibrium Reaction Extent [{r}]"] = \
                    self.equilibrium_reaction_extent[time_point, r]
        if hasattr(self, "phase_equilibrium_generation"):
            for r in self.config.property_package.phase_equilibrium_idx:
                var_dict[f"Phase Equilibrium Generation [{r}]"] = \
                    self.phase_equilibrium_generation[time_point, r]

        e_vars = {
            "element_holdup": "Elemental Holdup",
            "element_accumulation": "Elemental Accumulation",
            "elemental_mass_transfer_term": "Elemental Transfer Term"}

        for v, n in e_vars.items():
            try:
                var_obj = getattr(self, v)
                for e in self.config.property_package.element_list:
                    var_dict[f"{n} [{e}]"] = var_obj[time_point, e]
            except AttributeError:
                pass

        time_only_exprs = {"heat_of_reaction": "Heat of Reaction Term"}

        for e, n in time_only_exprs.items():
            try:
                expr_dict[n] = getattr(self, e)[time_point]
            except AttributeError:
                pass

        e_exprs = {"elemental_flow_in": "Element Flow In",
                   "elemental_flow_out": "Element Flow Out"}

        for o, n in e_exprs.items():
            try:
                expr_obj = getattr(self, o)
                for p in phase_list:
                    for e in self.config.property_package.element_list:
                        expr_dict[f"{n} [{p}, {e}]"] = \
                            expr_obj[time_point, p, e]
            except AttributeError:
                pass

        params = {}

        for p, n in params.items():
            try:
                param_dict[n] = getattr(self, p)
            except AttributeError:
                pass

        return {"vars": var_dict,
                "exprs": expr_dict,
                "params": param_dict}

    def _get_stream_table_contents(self, time_point=0):
        """
        Assume unit has standard configuration of 1 inlet and 1 outlet.

        Developers should overload this as appropriate.
        """
        try:
            return create_stream_table_dataframe({"In": self.properties_in,
                                                  "Out": self.properties_out},
                                                 time_point=time_point)
        except AttributeError:
            return (f"Unit model {self.name} does not have the standard Port "
                    f"names (inet and outlet). Please contact the unit model "
                    f"developer to develop a unit specific stream table.")

    def calculate_scaling_factors(self):
        super().calculate_scaling_factors()
        # If the parent component of an indexed component has a scale factor,
        # but some of the data objects don't, propagate the indexed component
        # scale factor to the missing scaling factors.
        iscale.propagate_indexed_component_scaling_factors(self)

        phase_list = self.properties_in.phase_list
        phase_component_set = self.properties_in.phase_component_set

        # Set scaling for geometry variables
        if hasattr(self, "volume"):
            for t, v in self.volume.items():
                if iscale.get_scaling_factor(v) is None:
                    sf = iscale.get_scaling_factor(
                        self.volume, default=1e-2, warning=True)
                    iscale.set_scaling_factor(v, sf)

        if hasattr(self, "phase_fraction"):
            for v in self.phase_fraction.values():
                if iscale.get_scaling_factor(v) is None:
                    # phase fraction typically between 0.1 and 1
                    iscale.set_scaling_factor(v, 10)

        # Set scaling factors for common material balance variables
        if hasattr(self, "material_holdup"):
            for (t, p, j), v in self.material_holdup.items():
                if iscale.get_scaling_factor(v) is None:
                    sf = iscale.get_scaling_factor(self.volume[t])
                    sf *= iscale.get_scaling_factor(self.phase_fraction[t, p])
                    sf *= iscale.get_scaling_factor(
                        self.properties_out[t].get_material_density_terms(p, j),
                        default=1,
                        warning=True)
                    iscale.set_scaling_factor(v, sf)

        if hasattr(self, "material_accumulation"):
            for (t, p, j), v in self.material_accumulation.items():
                if iscale.get_scaling_factor(v) is None:
                    sf = iscale.get_scaling_factor(
                        self.properties_out[t].get_material_flow_terms(p, j),
                        default=1,
                        warning=True)
                    iscale.set_scaling_factor(v, sf)

        # Control Volume has no way of knowing how best to scale
        # reaction extents - this is something only the unit model can provide
        # This also applies to the phase_equilibrium_generation term.

        if hasattr(self, "rate_reaction_generation"):
            for (t, p, j), v in self.rate_reaction_generation.items():
                if iscale.get_scaling_factor(v) is None:
                    sf = iscale.min_scaling_factor(
                        self.rate_reaction_extent[t, :])
                    iscale.set_scaling_factor(v, sf)

        if hasattr(self, "equilibrium_reaction_generation"):
            for (t, p, j), v in self.equilibrium_reaction_generation.items():
                if iscale.get_scaling_factor(v) is None:
                    sf = iscale.min_scaling_factor(
                        self.equilibrium_reaction_extent[t, ...])
                    iscale.set_scaling_factor(v, sf)

        if hasattr(self, "inherent_reaction_generation"):
            for (t, p, j), v in self.inherent_reaction_generation.items():
                if iscale.get_scaling_factor(v) is None:
                    sf = iscale.min_scaling_factor(
                        self.inherent_reaction_extent[t, ...])
                    iscale.set_scaling_factor(v, sf)

        if hasattr(self, "mass_transfer_term"):
            for (t, p, j), v in self.mass_transfer_term.items():
                if iscale.get_scaling_factor(v) is None:
                    sf = iscale.get_scaling_factor(
                        self.properties_out[t].get_material_flow_terms(p, j),
                        default=1,
                        warning=True)
                    iscale.set_scaling_factor(v, sf)

        # Set scaling factors for element balance variables
        if hasattr(self, "elemental_flow_out"):
            for (t, p, e), v in self.elemental_flow_out.items():
                flow_basis = self.properties_out[t].get_material_flow_basis()

                sf = iscale.min_scaling_factor(
                    [self.properties_out[t].get_material_density_terms(p, j)
                     for (p, j) in phase_component_set],
                    default=1,
                    warning=True)
                if flow_basis == MaterialFlowBasis.molar:
                    sf *= 1
                elif flow_basis == MaterialFlowBasis.mass:
                    # MW scaling factor is the inverse of its value
                    sf *= value(self.properties_out[t].mw_comp[j])

                iscale.set_scaling_factor(v, sf)
                iscale.set_scaling_factor(self.elemental_flow_in[t, p, e], sf)

        if hasattr(self, "element_holdup"):
            for (t, e), v in self.element_holdup.items():
                flow_basis = self.properties_out[t].get_material_flow_basis()
                sf_list = []
                for p, j in phase_component_set:
                    if flow_basis == MaterialFlowBasis.molar:
                        sf = 1
                    elif flow_basis == MaterialFlowBasis.mass:
                        # MW scaling factor is the inverse of its value
                        sf = value(self.properties_out[t].mw_comp[j])
                    sf *= iscale.get_scaling_factor(self.phase_fraction[t, p])
                    sf *= iscale.get_scaling_factor(
                        self.properties_out[t].get_material_density_terms(p, j),
                        default=1,
                        warning=True)
                    sf *= value(
                        self.properties_out[t].params.element_comp[j][e])**-1
                    sf_list.append(sf)
                sf_h = min(sf_list)*iscale.get_scaling_factor(self.volume[t])
                iscale.set_scaling_factor(v, sf_h)

        if hasattr(self, "element_accumulation"):
            for (t, e), v in self.element_accumulation.items():
                if iscale.get_scaling_factor(v) is None:
                    sf = iscale.min_scaling_factor(
                        self.elemental_flow_out[t, ...],
                        default=1,
                        warning=True)
                    iscale.set_scaling_factor(v, sf)

        if hasattr(self, "elemental_mass_transfer_term"):
            for (t, e), v in self.elemental_mass_transfer_term.items():
                # minimum scaling factor for elemental_flow terms
                sf_list = []
                flow_basis = self.properties_out[t].get_material_flow_basis()
                if iscale.get_scaling_factor(v) is None:
                    sf = iscale.min_scaling_factor(
                        self.elemental_flow_out[t, ...],
                        default=1,
                        warning=True)
                    iscale.set_scaling_factor(v, sf)

        # Set scaling factors for enthalpy balance variables
        if hasattr(self, "energy_holdup"):
            for (t, p), v in self.energy_holdup.items():
                if iscale.get_scaling_factor(v) is None:
                    sf = iscale.get_scaling_factor(self.volume[t])
                    sf = iscale.get_scaling_factor(self.phase_fraction[t, p])
                    sf *= iscale.get_scaling_factor(
                        self.properties_out[t].get_energy_density_terms(p),
                        default=1,
                        warning=True)
                    iscale.set_scaling_factor(v, sf)

        if hasattr(self, "energy_accumulation"):
            for (t, p), v in self.energy_accumulation.items():
                if iscale.get_scaling_factor(v) is None:
                    sf = iscale.get_scaling_factor(
                        self.properties_out[t].get_enthalpy_flow_terms(p),
                        default=1,
                        warning=True)
                    iscale.set_scaling_factor(v, sf)

        if hasattr(self, "heat"):
            for v in self.heat.values():
                if iscale.get_scaling_factor(v) is None:
                    sf = iscale.get_scaling_factor(
                        self.heat, default=1e-6, warning=True)
                    iscale.set_scaling_factor(v, sf)

        if hasattr(self, "work"):
            for v in self.work.values():
                if iscale.get_scaling_factor(v) is None:
                    sf = iscale.get_scaling_factor(
                        self.work, default=1e-6, warning=True)
                    iscale.set_scaling_factor(v, sf)

        if hasattr(self, "enthalpy_transfer"):
            for t, v in self.enthalpy_transfer.items():
                if iscale.get_scaling_factor(v) is None:
                    sf = iscale.min_scaling_factor(
                        [self.properties_out[t].get_enthalpy_flow_terms(p)
                         for p in phase_list])
                    iscale.set_scaling_factor(v, sf)

        # Set scaling for momentum balance variables
        if hasattr(self, "deltaP"):
            for t, v in self.deltaP.items():
                if iscale.get_scaling_factor(v) is None:
                    sf = 10 * iscale.get_scaling_factor(
                        self.properties_in[t].pressure,
                        default=1,
                        warning=True)
                    iscale.set_scaling_factor(v, sf)

        # Transform constraints in order of appearance
        if hasattr(self, "material_holdup_calculation"):
            for (t, p, j), c in self.material_holdup_calculation.items():
                sf = iscale.get_scaling_factor(self.material_holdup[t, p, j])
                iscale.constraint_scaling_transform(c, sf, overwrite=False)

        if hasattr(self, "rate_reaction_stoichiometry_constraint"):
            for (t, p, j), c in \
                    self.rate_reaction_stoichiometry_constraint.items():
                sf = iscale.get_scaling_factor(
                        self.rate_reaction_generation[t, p, j])
                iscale.constraint_scaling_transform(c, sf, overwrite=False)

        if hasattr(self, "equilibrium_reaction_stoichiometry_constraint"):
            for (t, p, j), c in \
                    self.equilibrium_reaction_stoichiometry_constraint.items():
                sf = iscale.get_scaling_factor(
                        self.equilibrium_reaction_generation[t, p, j])
                iscale.constraint_scaling_transform(c, sf, overwrite=False)

        if hasattr(self, "inherent_reaction_stoichiometry_constraint"):
            for (t, p, j), c in \
                    self.inherent_reaction_stoichiometry_constraint.items():
                sf = iscale.get_scaling_factor(
                        self.inherent_reaction_generation[t, p, j])
                iscale.constraint_scaling_transform(c, sf, overwrite=False)

        if hasattr(self, "material_balances"):
            mb_type = self._constructed_material_balance_type
            if mb_type == MaterialBalanceType.componentPhase:
                for (t, p, j), c in self.material_balances.items():
                    sf = iscale.get_scaling_factor(
                        self.properties_in[t].get_material_flow_terms(p, j),
                        default=1,
                        warning=True)
                    iscale.constraint_scaling_transform(c, sf, overwrite=False)
            elif mb_type == MaterialBalanceType.componentTotal:
                for (t, j), c in self.material_balances.items():
                    sf = iscale.min_scaling_factor(
                        [self.properties_in[t].get_material_flow_terms(p, j)
                         for p in phase_list if (p, j) in phase_component_set])
                    iscale.constraint_scaling_transform(c, sf, overwrite=False)
            else:
                # There are some other material balance types but they create
                # constraints with different names.
                _log.warning(f"Unknown material balance type {mb_type}")

        if hasattr(self, "element_balances"):
            for (t, e), c in self.element_balances.items():
                sf = iscale.min_scaling_factor(
                    [self.elemental_flow_out[t, p, e]
                     for p in phase_list])
                iscale.constraint_scaling_transform(c, sf, overwrite=False)

        if hasattr(self, "elemental_holdup_calculation"):
            for (t, e), c in self.elemental_holdup_calculation.items():
                sf = iscale.get_scaling_factor(self.element_holdup[t, e])
                iscale.constraint_scaling_transform(c, sf, overwrite=False)

        if hasattr(self, "enthalpy_balances"):
            for t, c in self.enthalpy_balances.items():
                sf = iscale.min_scaling_factor(
                    [self.properties_in[t].get_enthalpy_flow_terms(p)
<<<<<<< HEAD
                     for p in phase_list])
                iscale.constraint_scaling_transform(c, sf, overwrite=False)
=======
                     for p in phase_list], hint="enthalpy_flow_terms")
                if hasattr(self, "work"):
                    sf = min(sf, iscale.get_scaling_factor(
                        self.work[t], default=1, warning=True))
                if hasattr(self, "heat"):
                    sf = min(sf, iscale.get_scaling_factor(
                        self.heat[t], default=1, warning=True))
                iscale.constraint_scaling_transform(c, sf)
>>>>>>> a11b084b

        if hasattr(self, "energy_holdup_calculation"):
            for (t, p), c in self.energy_holdup_calculation.items():
                sf = iscale.get_scaling_factor(self.energy_holdup[t, p])
                iscale.constraint_scaling_transform(c, sf, overwrite=False)

        if hasattr(self, "pressure_balance"):
            for t, c in self.pressure_balance.items():
                sf = iscale.get_scaling_factor(
                    self.properties_in[t].pressure, default=1, warning=True)
                iscale.constraint_scaling_transform(c, sf, overwrite=False)

        if hasattr(self, "sum_of_phase_fractions"):
            for t, c in self.sum_of_phase_fractions.items():
                sf = iscale.min_scaling_factor(
                    [self.phase_fraction[t, p] for p in phase_list])
                iscale.constraint_scaling_transform(c, sf, overwrite=False)

        # Scaling for discretization equations
        if hasattr(self, "material_accumulation_disc_eq"):
            for (t, p, j), c in self.material_accumulation_disc_eq.items():
                sf = iscale.get_scaling_factor(
                    self.material_accumulation[t, p, j])
                iscale.constraint_scaling_transform(c, sf, overwrite=False)

        if hasattr(self, "energy_accumulation_disc_eq"):
            for (t, p), c in self.energy_accumulation_disc_eq.items():
                sf = iscale.get_scaling_factor(
                    self.energy_accumulation[t, p])
                iscale.constraint_scaling_transform(c, sf, overwrite=False)

        if hasattr(self, "element_accumulation_disc_eq"):
            for (t, e), c in self.element_accumulation_disc_eq.items():
                sf = iscale.get_scaling_factor(
                    self.element_accumulation[t, e])
                iscale.constraint_scaling_transform(c, sf, overwrite=False)<|MERGE_RESOLUTION|>--- conflicted
+++ resolved
@@ -1839,10 +1839,6 @@
             for t, c in self.enthalpy_balances.items():
                 sf = iscale.min_scaling_factor(
                     [self.properties_in[t].get_enthalpy_flow_terms(p)
-<<<<<<< HEAD
-                     for p in phase_list])
-                iscale.constraint_scaling_transform(c, sf, overwrite=False)
-=======
                      for p in phase_list], hint="enthalpy_flow_terms")
                 if hasattr(self, "work"):
                     sf = min(sf, iscale.get_scaling_factor(
@@ -1850,8 +1846,7 @@
                 if hasattr(self, "heat"):
                     sf = min(sf, iscale.get_scaling_factor(
                         self.heat[t], default=1, warning=True))
-                iscale.constraint_scaling_transform(c, sf)
->>>>>>> a11b084b
+                iscale.constraint_scaling_transform(c, sf, overwrite=False)
 
         if hasattr(self, "energy_holdup_calculation"):
             for (t, p), c in self.energy_holdup_calculation.items():
