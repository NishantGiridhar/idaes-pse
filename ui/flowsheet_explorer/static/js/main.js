--- conflicted
+++ resolved
@@ -14,11 +14,6 @@
 
     zoom_in_button.addEventListener('mouseup', zoom_in);
     zoom_out_button.addEventListener('mouseup', zoom_out);
-<<<<<<< HEAD
-    // var back_arrow = document.getElementById('back_arrow');
-    // back_arrow.addEventListener('click', back_click);
-=======
->>>>>>> f9cd923b
 }
 
 $(function() {
@@ -118,10 +113,6 @@
     oldSliderVal = sliderVal;
 }
 
-<<<<<<< HEAD
-
-=======
->>>>>>> f9cd923b
 var zoom_in = function(e)
 {
     // Zoom the images in simultaneously
